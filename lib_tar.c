--- conflicted
+++ resolved
@@ -247,13 +247,6 @@
  */
 int list(int tar_fd, char *path, char **entries, size_t *no_entries) {
   int entry_count = 0;
-<<<<<<< HEAD
-
-=======
-  if (!exists(tar_fd, path)) {
-    return 0;
-  }
->>>>>>> 39fc02d1
   // Read the tar headers until we reach the end of the archive.
   while (*no_entries > 0) {
     // Read a tar header.
@@ -274,26 +267,11 @@
       if (header[156] == '5') {
         // The entry is a directory.
         // Add it to the entries array.
-<<<<<<< HEAD
-=======
-	entries[entry_count] = malloc(100);
-	if (entries[entry_count] == NULL) {
-        perror("malloc");
-        exit(EXIT_FAILURE);
-      }
->>>>>>> 39fc02d1
         strcpy(entries[entry_count++], header);
         (*no_entries)--;
       } else if (header[156] == '0') {
         // The entry is a regular file.
         // Add it to the entries array.
-<<<<<<< HEAD
-=======
-	entries[entry_count] = malloc(100);
-	if (entries[entry_count] == NULL) {
-        perror("malloc");
-        exit(EXIT_FAILURE);
->>>>>>> 39fc02d1
         strcpy(entries[entry_count++], header);
         (*no_entries)--;
       } else if (header[156] == '2') {
